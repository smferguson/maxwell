package com.zendesk.maxwell.producer;

import com.zendesk.maxwell.MaxwellContext;
import com.zendesk.maxwell.producer.partitioners.MaxwellKafkaPartitioner;
import com.zendesk.maxwell.replication.BinlogPosition;
import com.zendesk.maxwell.row.RowMap;
import com.zendesk.maxwell.row.RowMap.KeyFormat;
import com.zendesk.maxwell.schema.ddl.DDLMap;
import org.apache.kafka.clients.producer.KafkaProducer;
import org.apache.kafka.clients.producer.ProducerRecord;
import org.apache.kafka.common.KafkaException;
import org.apache.kafka.common.serialization.StringSerializer;
import org.slf4j.Logger;
import org.slf4j.LoggerFactory;

import java.sql.SQLException;
import java.util.Properties;

<<<<<<< HEAD
public class MaxwellKafkaProducer extends AbstractKafkaProducer {
=======
class KafkaCallback implements Callback {
	public static final Logger LOGGER = LoggerFactory.getLogger(MaxwellKafkaProducer.class);
	private final AbstractAsyncProducer.CallbackCompleter cc;
	private final BinlogPosition position;
	private final String json;
	private final String key;

	public KafkaCallback(AbstractAsyncProducer.CallbackCompleter cc, BinlogPosition position, String key, String json) {
		this.cc = cc;
		this.position = position;
		this.key = key;
		this.json = json;
	}

	@Override
	public void onCompletion(RecordMetadata md, Exception e) {
		if ( e != null ) {
			LOGGER.error(e.getClass().getSimpleName() + " @ " + position + " -- " + key);
			LOGGER.error(e.getLocalizedMessage());
			if ( e instanceof RecordTooLargeException ) {
				LOGGER.error("Considering raising max.request.size broker-side.");
			}
		} else {
			if ( LOGGER.isDebugEnabled()) {
				LOGGER.debug("->  key:" + key + ", partition:" +md.partition() + ", offset:" + md.offset());
				LOGGER.debug("   " + this.json);
				LOGGER.debug("   " + position);
				LOGGER.debug("");
			}
		}
		cc.markCompleted();
	}
}

public class MaxwellKafkaProducer extends AbstractAsyncProducer {
>>>>>>> b02c0069
	static final Logger LOGGER = LoggerFactory.getLogger(MaxwellKafkaProducer.class);

	private final KafkaProducer<String, String> kafka;

	public MaxwellKafkaProducer(MaxwellContext context, Properties kafkaProperties, String kafkaTopic) {
		super(context, kafkaTopic);
		this.kafka = new KafkaProducer<>(kafkaProperties, new StringSerializer(), new StringSerializer());
<<<<<<< HEAD
=======

		String hash = context.getConfig().kafkaPartitionHash;
		String partitionKey = context.getConfig().producerPartitionKey;
		String partitionColumns = context.getConfig().producerPartitionColumns;
		String partitionFallback = context.getConfig().producerPartitionFallback;
		this.partitioner = new MaxwellKafkaPartitioner(hash, partitionKey, partitionColumns, partitionFallback);
		this.ddlPartitioner = new MaxwellKafkaPartitioner(hash, "database", null,"database");
		this.ddlTopic =  context.getConfig().ddlKafkaTopic;

		if ( context.getConfig().kafkaKeyFormat.equals("hash") )
			keyFormat = KeyFormat.HASH;
		else
			keyFormat = KeyFormat.ARRAY;
>>>>>>> b02c0069
	}

	protected Integer getNumPartitions(String topic) {
		try {
			return this.kafka.partitionsFor(topic).size(); //returns 1 for new topics
		} catch (KafkaException e) {
			LOGGER.error("Topic '" + topic + "' name does not exist. Exception: " + e.getLocalizedMessage());
			throw e;
		}
	}

	@Override
	public void sendAsync(RowMap r, AbstractAsyncProducer.CallbackCompleter cc) throws Exception {
		String key = r.pkToJson(keyFormat);
		String value = r.toJSON(outputConfig);

<<<<<<< HEAD
		if ( value == null ) { // heartbeat row or other row with suppressed output
			skipMessage(r);
			return;
		}

=======
>>>>>>> b02c0069
		ProducerRecord<String, String> record;
		if (r instanceof DDLMap) {
			record = new ProducerRecord<>(this.ddlTopic, this.ddlPartitioner.kafkaPartition(r, getNumPartitions(this.ddlTopic)), key, value);
		} else {
			String topic = generateTopic(this.topic, r);
			record = new ProducerRecord<>(topic, this.partitioner.kafkaPartition(r, getNumPartitions(topic)), key, value);
		}

		/* if debug logging isn't enabled, release the reference to `value`, which can ease memory pressure somewhat */
		if ( !KafkaCallback.LOGGER.isDebugEnabled() )
			value = null;

		KafkaCallback callback = new KafkaCallback(cc, r.getPosition(), key, value);

		kafka.send(record, callback);
	}
}<|MERGE_RESOLUTION|>--- conflicted
+++ resolved
@@ -16,45 +16,7 @@
 import java.sql.SQLException;
 import java.util.Properties;
 
-<<<<<<< HEAD
 public class MaxwellKafkaProducer extends AbstractKafkaProducer {
-=======
-class KafkaCallback implements Callback {
-	public static final Logger LOGGER = LoggerFactory.getLogger(MaxwellKafkaProducer.class);
-	private final AbstractAsyncProducer.CallbackCompleter cc;
-	private final BinlogPosition position;
-	private final String json;
-	private final String key;
-
-	public KafkaCallback(AbstractAsyncProducer.CallbackCompleter cc, BinlogPosition position, String key, String json) {
-		this.cc = cc;
-		this.position = position;
-		this.key = key;
-		this.json = json;
-	}
-
-	@Override
-	public void onCompletion(RecordMetadata md, Exception e) {
-		if ( e != null ) {
-			LOGGER.error(e.getClass().getSimpleName() + " @ " + position + " -- " + key);
-			LOGGER.error(e.getLocalizedMessage());
-			if ( e instanceof RecordTooLargeException ) {
-				LOGGER.error("Considering raising max.request.size broker-side.");
-			}
-		} else {
-			if ( LOGGER.isDebugEnabled()) {
-				LOGGER.debug("->  key:" + key + ", partition:" +md.partition() + ", offset:" + md.offset());
-				LOGGER.debug("   " + this.json);
-				LOGGER.debug("   " + position);
-				LOGGER.debug("");
-			}
-		}
-		cc.markCompleted();
-	}
-}
-
-public class MaxwellKafkaProducer extends AbstractAsyncProducer {
->>>>>>> b02c0069
 	static final Logger LOGGER = LoggerFactory.getLogger(MaxwellKafkaProducer.class);
 
 	private final KafkaProducer<String, String> kafka;
@@ -62,22 +24,6 @@
 	public MaxwellKafkaProducer(MaxwellContext context, Properties kafkaProperties, String kafkaTopic) {
 		super(context, kafkaTopic);
 		this.kafka = new KafkaProducer<>(kafkaProperties, new StringSerializer(), new StringSerializer());
-<<<<<<< HEAD
-=======
-
-		String hash = context.getConfig().kafkaPartitionHash;
-		String partitionKey = context.getConfig().producerPartitionKey;
-		String partitionColumns = context.getConfig().producerPartitionColumns;
-		String partitionFallback = context.getConfig().producerPartitionFallback;
-		this.partitioner = new MaxwellKafkaPartitioner(hash, partitionKey, partitionColumns, partitionFallback);
-		this.ddlPartitioner = new MaxwellKafkaPartitioner(hash, "database", null,"database");
-		this.ddlTopic =  context.getConfig().ddlKafkaTopic;
-
-		if ( context.getConfig().kafkaKeyFormat.equals("hash") )
-			keyFormat = KeyFormat.HASH;
-		else
-			keyFormat = KeyFormat.ARRAY;
->>>>>>> b02c0069
 	}
 
 	protected Integer getNumPartitions(String topic) {
@@ -94,14 +40,11 @@
 		String key = r.pkToJson(keyFormat);
 		String value = r.toJSON(outputConfig);
 
-<<<<<<< HEAD
 		if ( value == null ) { // heartbeat row or other row with suppressed output
 			skipMessage(r);
 			return;
 		}
 
-=======
->>>>>>> b02c0069
 		ProducerRecord<String, String> record;
 		if (r instanceof DDLMap) {
 			record = new ProducerRecord<>(this.ddlTopic, this.ddlPartitioner.kafkaPartition(r, getNumPartitions(this.ddlTopic)), key, value);
@@ -110,12 +53,15 @@
 			record = new ProducerRecord<>(topic, this.partitioner.kafkaPartition(r, getNumPartitions(topic)), key, value);
 		}
 
+		KafkaCallback callback = new KafkaCallback(this.inflightMessages, r.getPosition(), r.isTXCommit(), this.context, key, value);
+
+		if ( r.isTXCommit() )
+			inflightMessages.addMessage(r.getPosition());
+
 		/* if debug logging isn't enabled, release the reference to `value`, which can ease memory pressure somewhat */
 		if ( !KafkaCallback.LOGGER.isDebugEnabled() )
 			value = null;
 
-		KafkaCallback callback = new KafkaCallback(cc, r.getPosition(), key, value);
-
 		kafka.send(record, callback);
 	}
 }
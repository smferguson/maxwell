package com.zendesk.maxwell.schema;

import java.io.BufferedReader;
import java.io.IOException;
import java.io.InputStream;
import java.io.InputStreamReader;
import java.sql.Connection;
import java.sql.PreparedStatement;
import java.sql.ResultSet;
import java.sql.SQLException;
import java.sql.Statement;
import java.util.*;

import com.zendesk.maxwell.CaseSensitivity;
import com.zendesk.maxwell.MaxwellContext;
import org.apache.commons.lang.StringUtils;
import org.slf4j.Logger;
import org.slf4j.LoggerFactory;

import com.zendesk.maxwell.BinlogPosition;
import com.zendesk.maxwell.schema.columndef.ColumnDef;
import com.zendesk.maxwell.schema.ddl.SchemaSyncError;

public class SchemaStore {
	private static int maxSchemas = 5;

	private final Connection connection;
	private final String schemaDatabaseName;
	private Schema schema;
	private BinlogPosition position;
	private Long schema_id;

	public Long getSchemaID() {
		return schema_id;
	}

	static final Logger LOGGER = LoggerFactory.getLogger(SchemaStore.class);
	private final PreparedStatement schemaInsert, databaseInsert, tableInsert;
	private final String columnInsertSQL;

	private final Long serverID;

	public SchemaStore(Connection connection, Long serverID, String dbName) throws SQLException {
		this.serverID = serverID;
		this.connection = connection;
		connection.setCatalog(dbName);
		this.schemaDatabaseName = dbName;
		this.schemaInsert = connection
				.prepareStatement(
						"INSERT INTO `schemas` SET binlog_file = ?, binlog_position = ?, server_id = ?, encoding = ?",
						Statement.RETURN_GENERATED_KEYS);
		this.databaseInsert = connection
				.prepareStatement(
						"INSERT INTO `databases` SET schema_id = ?, name = ?, encoding=?",
						Statement.RETURN_GENERATED_KEYS);
		this.tableInsert = connection
				.prepareStatement(
						"INSERT INTO `tables` SET schema_id = ?, database_id = ?, name = ?, encoding=?, pk=?",
						Statement.RETURN_GENERATED_KEYS);
		this.columnInsertSQL = "INSERT INTO `columns` (schema_id, table_id, name, encoding, coltype, is_signed, enum_values) "
				+ " VALUES (?, ?, ?, ?, ?, ?, ?)";
	}

	public SchemaStore(Connection connection, Long serverID, Schema schema, BinlogPosition position, String dbName) throws SQLException {
		this(connection, serverID, dbName);
		this.schema = schema;
		this.position = position;
	}

	public SchemaStore(Connection connection, Long serverID, Long schema_id, String dbName) throws SQLException {
		this(connection, serverID, dbName);
		this.schema_id = schema_id;
	}

	public static int getMaxSchemas() {
		return maxSchemas;
	}

	public static void setMaxSchemas(int maxSchemas) {
		SchemaStore.maxSchemas = maxSchemas;
	}

	private static Long executeInsert(PreparedStatement preparedStatement,
			Object... values) throws SQLException {
		for (int i = 0; i < values.length; i++) {
			preparedStatement.setObject(i + 1, values[i]);
		}
		preparedStatement.executeUpdate();

		ResultSet rs = preparedStatement.getGeneratedKeys();

		if (rs.next()) {
			return rs.getLong(1);
		} else
			return null;
	}

	public void save() throws SQLException {
		if (this.schema == null)
			throw new RuntimeException("Uninitialized schema!");

		try {
			connection.setAutoCommit(false);
			this.schema_id = saveSchema();
			connection.commit();
		} finally {
			connection.setAutoCommit(true);
		}
		if ( this.schema_id != null ) {
			deleteOldSchemas(schema_id);
		}
	}


	public Long saveSchema() throws SQLException {
		Long schemaId = executeInsert(schemaInsert, position.getFile(),
				position.getOffset(), serverID, schema.getEncoding());

		ArrayList<Object> columnData = new ArrayList<Object>();

		for (Database d : schema.getDatabases()) {
			Long dbId = executeInsert(databaseInsert, schemaId, d.getName(), d.getEncoding());

			for (Table t : d.getTableList()) {
				Long tableId = executeInsert(tableInsert, schemaId, dbId, t.getName(), t.getEncoding(), t.getPKString());


				for (ColumnDef c : t.getColumnList()) {
					String [] enumValues = c.getEnumValues();
					String enumValuesSQL = null;

					if ( enumValues != null ) {
						enumValuesSQL = StringUtils.join(enumValues, ",");
					}

					columnData.add(schemaId);
					columnData.add(tableId);
					columnData.add(c.getName());
					columnData.add(c.getEncoding());
					columnData.add(c.getType());
					columnData.add(c.getSigned() ? 1 : 0);
					columnData.add(enumValuesSQL);
				}

				if ( columnData.size() > 1000 )
					executeColumnInsert(columnData);

			}
		}
		if ( columnData.size() > 0 )
			executeColumnInsert(columnData);

		return schemaId;
	}

	private void executeColumnInsert(ArrayList<Object> columnData) throws SQLException {
		String insertColumnSQL = this.columnInsertSQL;

		for (int i=1; i < columnData.size() / 7; i++) {
			insertColumnSQL = insertColumnSQL + ", (?, ?, ?, ?, ?, ?, ?)";
		}

		PreparedStatement columnInsert = connection.prepareStatement(insertColumnSQL);
		int i = 1;

		for (Object o : columnData)
			columnInsert.setObject(i++,  o);

		columnInsert.execute();
		columnData.clear();
	}

	public static void ensureMaxwellSchema(Connection connection, String schemaDatabaseName) throws SQLException, IOException, SchemaSyncError {
		if ( !SchemaStore.storeDatabaseExists(connection, schemaDatabaseName) ) {
			SchemaStore.createStoreDatabase(connection, schemaDatabaseName);
		}
	}
	private static boolean storeDatabaseExists(Connection connection, String schemaDatabaseName) throws SQLException {
		Statement s = connection.createStatement();
		ResultSet rs = s.executeQuery("show databases like '" + schemaDatabaseName + "'");

		return rs.next();
	}

<<<<<<< HEAD
	private static void createStoreDatabase(Connection connection, String schemaDatabaseName) throws SQLException, IOException {
		connection.createStatement().execute("CREATE DATABASE IF NOT EXISTS `" + schemaDatabaseName + "`");

		InputStream schemaSQL = SchemaStore.class.getResourceAsStream(
				"/sql/maxwell_schema.sql");
=======

	private static void executeSQLInputStream(Connection connection, InputStream schemaSQL) throws SQLException, IOException {
>>>>>>> b0ce9846
		BufferedReader r = new BufferedReader(new InputStreamReader(schemaSQL));
		String sql ="", line;

		LOGGER.info("Creating maxwell database");
		while ((line = r.readLine()) != null) {
			sql += line + "\n";
		}
		connection.setCatalog(schemaDatabaseName);
		for (String statement : StringUtils.splitByWholeSeparator(sql, "\n\n")) {
			if (statement.length() == 0)
				continue;

			connection.createStatement().execute(statement);
		}
	}

	private static void createStoreDatabase(Connection connection) throws SQLException, IOException {
		executeSQLInputStream(connection, SchemaStore.class.getResourceAsStream("/sql/maxwell_schema.sql"));
		executeSQLInputStream(connection, SchemaStore.class.getResourceAsStream("/sql/maxwell_schema_bootstrap.sql"));
	}

	public static SchemaStore restore(Connection connection, MaxwellContext context) throws SQLException, SchemaSyncError {
		SchemaStore s = new SchemaStore(connection, context.getServerID(), context.getConfig().databaseName);

		s.restoreFrom(context.getInitialPosition(), context.getCaseSensitivity());

		return s;
	}

	private void restoreFrom(BinlogPosition targetPosition, CaseSensitivity sensitivity)
			throws SQLException, SchemaSyncError {
		PreparedStatement p;
		boolean shouldResave = false;
		ResultSet schemaRS = findSchema(targetPosition, this.serverID);

		if (schemaRS == null) {
			// old versions of Maxwell had a bug where they set every server_id to 1.
			// try to upgrade.

			schemaRS = findSchema(targetPosition, 1L);

			if ( schemaRS == null )
				throw new SchemaSyncError("Could not find schema for "
						+ targetPosition.getFile() + ":"
						+ targetPosition.getOffset());

			LOGGER.info("found schema with server_id == 1, re-saving...");
			shouldResave = true;
		}

		ArrayList<Database> databases = new ArrayList<>();
		this.schema = new Schema(databases, schemaRS.getString("encoding"), sensitivity);
		this.position = new BinlogPosition(schemaRS.getInt("binlog_position"),
				schemaRS.getString("binlog_file"));

		LOGGER.info("Restoring schema id " + schemaRS.getInt("id") + " (last modified at " + this.position + ")");

		this.schema_id = schemaRS.getLong("id");
		connection.setCatalog(this.schemaDatabaseName);
		p = connection.prepareStatement("SELECT * from `databases` where schema_id = ? ORDER by id");
		p.setLong(1, this.schema_id);

		ResultSet dbRS = p.executeQuery();

		while (dbRS.next()) {
			this.schema.addDatabase(restoreDatabase(dbRS.getInt("id"), dbRS.getString("name"), dbRS.getString("encoding")));
		}

		if ( this.schema.findDatabase("mysql") == null ) {
			LOGGER.info("Could not find mysql db, adding it to schema");
			SchemaCapturer sc = new SchemaCapturer(connection, sensitivity, "mysql");
			Database db = sc.capture().findDatabase("mysql");
			this.schema.addDatabase(db);
			shouldResave = true;
		}

		if ( shouldResave )
			this.schema_id = saveSchema();
	}

	private Database restoreDatabase(int id, String name, String encoding) throws SQLException {
		connection.setCatalog(this.schemaDatabaseName);
		Statement s = connection.createStatement();
		Database d = new Database(name, encoding);

		ResultSet tRS = s.executeQuery("SELECT * from `tables` where database_id = " + id + " ORDER by id");

		while (tRS.next()) {
			String tName = tRS.getString("name");
			String tEncoding = tRS.getString("encoding");
			String tPKs = tRS.getString("pk");

			int tID = tRS.getInt("id");

			restoreTable(d, tName, tID, tEncoding, tPKs);
		}
		return d;
	}

	private void restoreTable(Database d, String name, int id, String encoding, String pks) throws SQLException {
		connection.setCatalog(this.schemaDatabaseName);
		Statement s = connection.createStatement();

		Table t = d.buildTable(name, encoding);

		ResultSet cRS = s.executeQuery("SELECT * from `columns` where table_id = " + id + " ORDER by id");

		int i = 0;
		while (cRS.next()) {
			String[] enumValues = null;
			if ( cRS.getString("enum_values") != null )
				enumValues = StringUtils.splitByWholeSeparatorPreserveAllTokens(cRS.getString("enum_values"), ",");

			ColumnDef c = ColumnDef.build(t.getName(),
					cRS.getString("name"), cRS.getString("encoding"),
					cRS.getString("coltype"), i++,
					cRS.getInt("is_signed") == 1,
					enumValues);
			t.addColumn(c);
		}

		if ( pks != null ) {
			List<String> pkList = Arrays.asList(StringUtils.split(pks, ','));
			t.setPKList(pkList);
		}

	}

	private ResultSet findSchema(BinlogPosition targetPosition, Long serverID)
			throws SQLException {
		LOGGER.debug("looking to restore schema at target position " + targetPosition);
		connection.setCatalog(this.schemaDatabaseName);
		PreparedStatement s = connection.prepareStatement(
			"SELECT * from `schemas` "
			+ "WHERE deleted = 0 "
			+ "AND ((binlog_file < ?) OR (binlog_file = ? and binlog_position <= ?)) AND server_id = ? "
			+ "ORDER BY id desc limit 1");

		s.setString(1, targetPosition.getFile());
		s.setString(2, targetPosition.getFile());
		s.setLong(3, targetPosition.getOffset());
		s.setLong(4, serverID);

		ResultSet rs = s.executeQuery();
		if (rs.next()) {
			return rs;
		} else
			return null;
	}

	public Schema getSchema() {
		return this.schema;
	}

	public void setSchema(Schema s) {
		this.schema = s;
	}

	private void ensureSchemaID() {
		if ( this.schema_id == null ) {
			throw new RuntimeException("Can't destroy uninitialized schema!");
		}
	}

	public void delete() throws SQLException {
		ensureSchemaID();
		connection.setCatalog(this.schemaDatabaseName);
		connection.createStatement().execute("update `schemas` set deleted = 1 where id = " + schema_id);
	}

	public void destroy() throws SQLException {
		ensureSchemaID();

		String[] tables = { "databases", "tables", "columns" };
		connection.setCatalog(this.schemaDatabaseName);
		connection.createStatement().execute("delete from `schemas` where id = " + schema_id);
		for ( String tName : tables ) {
            connection.createStatement().execute(
            		"delete from `" + tName + "` where schema_id = " + schema_id
            );
		}
	}

	public boolean schemaExists(long schema_id) throws SQLException {
		if ( this.schema_id == null )
			return false;
		connection.setCatalog(this.schemaDatabaseName); //This function gets called from
		ResultSet rs = connection.createStatement().executeQuery("select id from `schemas` where id = " + schema_id);
		return rs.next();
	}

	public BinlogPosition getBinlogPosition() {
		return this.position;
	}

	private void deleteOldSchemas(Long currentSchemaId) throws SQLException {
		if ( maxSchemas <= 0  )
			return;

		LOGGER.debug("In deleteOldSchemas Current Catalog:" + connection.getCatalog());
		Long toDelete = currentSchemaId - maxSchemas; // start with the highest numbered ID to delete, work downwards until we run out
		while ( toDelete > 0 && schemaExists(toDelete) ) {
			new SchemaStore(connection, serverID, toDelete, this.schemaDatabaseName).delete();
			toDelete--;
		}
	}

	/*
		for the time being, when we detect other schemas we will simply wipe them down.
		in the future, this is our moment to pick up where the master left off.
	*/
	public static void handleMasterChange(Connection c, Long serverID, String schemaDatabaseName) throws SQLException {
		c.setCatalog(schemaDatabaseName);
		PreparedStatement s = c.prepareStatement(
				"SELECT id from `schemas` WHERE server_id != ? and deleted = 0"
		);

		s.setLong(1, serverID);
		ResultSet rs = s.executeQuery();

		while ( rs.next() ) {
			Long schemaID = rs.getLong("id");
			LOGGER.info("maxwell detected schema " + schemaID + " from different server_id.  deleting...");
			new SchemaStore(c, null, schemaID, schemaDatabaseName).delete();
		}

		c.createStatement().execute("delete from `positions` where server_id != " + serverID);
	}

	private static Map<String, String> getTableColumns(String table, Connection c, String schemaDatabaseName) throws SQLException {
		HashMap<String, String> map = new HashMap<>();
		c.setCatalog(schemaDatabaseName);
		ResultSet rs = c.createStatement().executeQuery("show columns from `" + table + "`");
		while (rs.next()) {
			map.put(rs.getString("Field"), rs.getString("Type"));
		}
		return map;
	}

	private static List<String> getMaxwellTables(Connection c) throws SQLException {
		ArrayList<String> l = new ArrayList<>();

		ResultSet rs = c.createStatement().executeQuery("show tables from `maxwell`");
		while (rs.next()) {
			l.add(rs.getString(1));
		}
		return l;
	}

	private static void performAlter(Connection c, String sql) throws SQLException {
		LOGGER.info("Maxwell is upgrading its own schema...");
		LOGGER.info(sql);
		c.createStatement().execute(sql);
	}

<<<<<<< HEAD
	public static void upgradeSchemaStoreSchema(Connection c, String schemaDatabaseName) throws SQLException {
		if ( !SchemaStore.getTableColumns("schemas", c, schemaDatabaseName).containsKey("deleted") ) {
			c.setCatalog(schemaDatabaseName);
			performAlter(c, "alter table `schemas` add column deleted tinyint(1) not null default 0");
		}
=======
	public static void upgradeSchemaStoreSchema(Connection c) throws SQLException, IOException {
		if ( !getTableColumns("schemas", c).containsKey("deleted") )
			performAlter(c, "alter table maxwell.schemas add column deleted tinyint(1) not null default 0");

		if ( !getMaxwellTables(c).contains("bootstrap") )  {
			LOGGER.info("adding `maxwell`.`bootstrap` to the schema.");
			InputStream is = SchemaStore.class.getResourceAsStream("/sql/maxwell_schema_bootstrap.sql");
			executeSQLInputStream(c, is);
		}

>>>>>>> b0ce9846
	}

}<|MERGE_RESOLUTION|>--- conflicted
+++ resolved
@@ -175,6 +175,7 @@
 			SchemaStore.createStoreDatabase(connection, schemaDatabaseName);
 		}
 	}
+
 	private static boolean storeDatabaseExists(Connection connection, String schemaDatabaseName) throws SQLException {
 		Statement s = connection.createStatement();
 		ResultSet rs = s.executeQuery("show databases like '" + schemaDatabaseName + "'");
@@ -182,20 +183,13 @@
 		return rs.next();
 	}
 
-<<<<<<< HEAD
-	private static void createStoreDatabase(Connection connection, String schemaDatabaseName) throws SQLException, IOException {
-		connection.createStatement().execute("CREATE DATABASE IF NOT EXISTS `" + schemaDatabaseName + "`");
-
-		InputStream schemaSQL = SchemaStore.class.getResourceAsStream(
-				"/sql/maxwell_schema.sql");
-=======
-
-	private static void executeSQLInputStream(Connection connection, InputStream schemaSQL) throws SQLException, IOException {
->>>>>>> b0ce9846
+	private static void executeSQLInputStream(Connection connection, InputStream schemaSQL, String schemaDatabaseName) throws SQLException, IOException {
 		BufferedReader r = new BufferedReader(new InputStreamReader(schemaSQL));
 		String sql ="", line;
 
 		LOGGER.info("Creating maxwell database");
+		connection.createStatement().execute("CREATE DATABASE IF NOT EXISTS `" + schemaDatabaseName + "`");
+
 		while ((line = r.readLine()) != null) {
 			sql += line + "\n";
 		}
@@ -208,9 +202,9 @@
 		}
 	}
 
-	private static void createStoreDatabase(Connection connection) throws SQLException, IOException {
-		executeSQLInputStream(connection, SchemaStore.class.getResourceAsStream("/sql/maxwell_schema.sql"));
-		executeSQLInputStream(connection, SchemaStore.class.getResourceAsStream("/sql/maxwell_schema_bootstrap.sql"));
+	private static void createStoreDatabase(Connection connection, String schemaDatabaseName) throws SQLException, IOException {
+		executeSQLInputStream(connection, SchemaStore.class.getResourceAsStream("/sql/maxwell_schema.sql"), schemaDatabaseName);
+		executeSQLInputStream(connection, SchemaStore.class.getResourceAsStream("/sql/maxwell_schema_bootstrap.sql"), schemaDatabaseName);
 	}
 
 	public static SchemaStore restore(Connection connection, MaxwellContext context) throws SQLException, SchemaSyncError {
@@ -431,10 +425,11 @@
 		return map;
 	}
 
-	private static List<String> getMaxwellTables(Connection c) throws SQLException {
+	private static List<String> getMaxwellTables(Connection c, String schemaDatabaseName) throws SQLException {
 		ArrayList<String> l = new ArrayList<>();
 
-		ResultSet rs = c.createStatement().executeQuery("show tables from `maxwell`");
+		c.setCatalog(schemaDatabaseName);
+		ResultSet rs = c.createStatement().executeQuery("show tables");
 		while (rs.next()) {
 			l.add(rs.getString(1));
 		}
@@ -447,24 +442,17 @@
 		c.createStatement().execute(sql);
 	}
 
-<<<<<<< HEAD
-	public static void upgradeSchemaStoreSchema(Connection c, String schemaDatabaseName) throws SQLException {
-		if ( !SchemaStore.getTableColumns("schemas", c, schemaDatabaseName).containsKey("deleted") ) {
+	public static void upgradeSchemaStoreSchema(Connection c, String schemaDatabaseName) throws SQLException, IOException {
+		if ( !getTableColumns("schemas", c, schemaDatabaseName).containsKey("deleted") ) {
 			c.setCatalog(schemaDatabaseName);
 			performAlter(c, "alter table `schemas` add column deleted tinyint(1) not null default 0");
 		}
-=======
-	public static void upgradeSchemaStoreSchema(Connection c) throws SQLException, IOException {
-		if ( !getTableColumns("schemas", c).containsKey("deleted") )
-			performAlter(c, "alter table maxwell.schemas add column deleted tinyint(1) not null default 0");
-
-		if ( !getMaxwellTables(c).contains("bootstrap") )  {
-			LOGGER.info("adding `maxwell`.`bootstrap` to the schema.");
+
+		if ( !getMaxwellTables(c, schemaDatabaseName).contains("bootstrap") )  {
+			LOGGER.info("adding `" + schemaDatabaseName + "`.`bootstrap` to the schema.");
 			InputStream is = SchemaStore.class.getResourceAsStream("/sql/maxwell_schema_bootstrap.sql");
-			executeSQLInputStream(c, is);
-		}
-
->>>>>>> b0ce9846
+			executeSQLInputStream(c, is, schemaDatabaseName);
+		}
 	}
 
 }
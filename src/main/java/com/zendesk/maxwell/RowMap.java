--- conflicted
+++ resolved
@@ -17,14 +17,7 @@
 import java.util.UUID;
 import java.util.regex.Pattern;
 
-<<<<<<< HEAD
-
-public class RowMap implements Serializable {
-	public enum KeyFormat { HASH, ARRAY }
-
-=======
 public class RowMap implements Serializable, RowInterface {
->>>>>>> 1dc04752
 	static final Logger LOGGER = LoggerFactory.getLogger(RowMap.class);
 
 	private final String rowType;
@@ -42,8 +35,6 @@
 	private List<Pattern> excludeColumns;
 
 	private static final JsonFactory jsonFactory = new JsonFactory();
-
-	private long approximateSize;
 
 	private static final ThreadLocal<ByteArrayOutputStream> byteArrayThreadLocal =
 			new ThreadLocal<ByteArrayOutputStream>(){
@@ -79,7 +70,6 @@
 		this.oldData = new LinkedHashMap<>();
 		this.nextPosition = nextPosition;
 		this.pkColumns = pkColumns;
-		this.approximateSize = 100L; // more or less 100 bytes of overhead
 	}
 
 	public RowMap(String type, String database, String table, Long timestamp, List<String> pkColumns,
@@ -108,7 +98,7 @@
 		} else {
 			for (String pk : pkColumns) {
 				Object pkValue = null;
-				if (data.containsKey(pk.toLowerCase()))
+				if ( data.containsKey(pk) )
 					pkValue = data.get(pk);
 
 				g.writeObjectField("pk." + pk, pkValue);
@@ -130,7 +120,7 @@
 		g.writeStartArray();
 		for (String pk : pkColumns) {
 			Object pkValue = null;
-			if ( data.containsKey(pk.toLowerCase()) )
+			if ( data.containsKey(pk) )
 				pkValue = data.get(pk);
 
 			g.writeStartObject();
@@ -150,7 +140,7 @@
 		String keys="";
 		for (String pk : pkColumns) {
 			Object pkValue = null;
-			if (data.containsKey(pk.toLowerCase()))
+			if (data.containsKey(pk))
 				pkValue = data.get(pk);
 			if (pkValue != null)
 				keys += pkValue.toString();
@@ -256,29 +246,8 @@
 		return this.data.get(key);
 	}
 
-
-	public long getApproximateSize() {
-		return approximateSize;
-	}
-
-	private long approximateKVSize(String key, Object value) {
-		long length = 0;
-		length += 40; // overhead.  Whynot.
-		length += key.length() * 2;
-
-		if ( value instanceof String ) {
-			length += ((String) value).length() * 2;
-		} else {
-			length += 64;
-		}
-
-		return length;
-	}
-
 	public void putData(String key, Object value) {
-		this.data.put(key, value);
-
-		this.approximateSize += approximateKVSize(key, value);
+		this.data.put(key,  value);
 	}
 
 	public Object getOldData(String key) {
@@ -286,9 +255,7 @@
 	}
 
 	public void putOldData(String key, Object value) {
-		this.oldData.put(key, value);
-
-		this.approximateSize += approximateKVSize(key, value);
+		this.oldData.put(key,  value);
 	}
 
 	public BinlogPosition getPosition() {

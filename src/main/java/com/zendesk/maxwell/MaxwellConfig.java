package com.zendesk.maxwell;

import java.util.*;
import java.util.regex.Pattern;

import com.zendesk.maxwell.replication.BinlogPosition;
import com.zendesk.maxwell.producer.MaxwellOutputConfig;
import joptsimple.*;

import org.apache.commons.lang3.StringUtils;
import org.slf4j.Logger;
import org.slf4j.LoggerFactory;

import com.zendesk.maxwell.util.AbstractConfig;

public class MaxwellConfig extends AbstractConfig {
	static final Logger LOGGER = LoggerFactory.getLogger(MaxwellConfig.class);

	public MaxwellMysqlConfig replicationMysql;

	public MaxwellMysqlConfig maxwellMysql;
	public MaxwellFilter filter;
	public Boolean shykoMode;

	public String databaseName;

	public String  includeDatabases, excludeDatabases, includeTables, excludeTables, excludeColumns, blacklistDatabases, blacklistTables;

	public final Properties kafkaProperties;
	public String kafkaTopic;
	public String ddlKafkaTopic;
	public String kafkaKeyFormat;
	public String producerType;
	public String kafkaPartitionHash;
	public String kafkaPartitionKey;
	public String kafkaPartitionColumns;
	public String kafkaPartitionFallback;
	public String bootstrapperType;
	public int bufferedProducerSize;

	public String producerPartitionKey;
	public String producerPartitionColumns;
	public String producerPartitionFallback;

	public String kinesisStream;
	public boolean kinesisMd5Keys;

	public String outputFile;
	public MaxwellOutputConfig outputConfig;
	public String log_level;

	public String schemaMappingURI;

	public String clientID;
	public Long replicaServerID;

	public BinlogPosition initPosition;
	public boolean replayMode;
	public boolean masterRecovery;

	public MaxwellConfig() { // argv is only null in tests
		this.kafkaProperties = new Properties();
		this.replayMode = false;
		this.replicationMysql = new MaxwellMysqlConfig();
		this.maxwellMysql = new MaxwellMysqlConfig();
		this.masterRecovery = false;
		this.shykoMode = false;
		this.bufferedProducerSize = 200;
		setup(null, null); // setup defaults
	}

	public MaxwellConfig(String argv[]) {
		this();
		this.parse(argv);
		this.validate();
	}

	protected OptionParser buildOptionParser() {
		final OptionParser parser = new OptionParser();
		parser.accepts( "config", "location of config file" ).withRequiredArg();
		parser.accepts( "log_level", "log level, one of DEBUG|INFO|WARN|ERROR" ).withRequiredArg();

		parser.accepts( "__separator_1" );

		parser.accepts( "host", "mysql host with write access to maxwell database" ).withRequiredArg();
		parser.accepts( "port", "port for host" ).withRequiredArg();
		parser.accepts( "user", "username for host" ).withRequiredArg();
		parser.accepts( "password", "password for host" ).withOptionalArg();
		parser.accepts( "jdbc_options", "additional jdbc connection options" ).withOptionalArg();
		parser.accepts( "binlog_connector", "run with new binlog connector library" ).withRequiredArg();

		parser.accepts( "__separator_2" );

		parser.accepts( "replication_host", "mysql host to replicate from (if using separate schema and replication servers)" ).withRequiredArg();
		parser.accepts( "replication_user", "username for replication_host" ).withRequiredArg();
		parser.accepts( "replication_password", "password for replication_host" ).withOptionalArg();
		parser.accepts( "replication_port", "port for replication_host" ).withRequiredArg();

		parser.accepts( "__separator_3" );

		parser.accepts( "producer", "producer type: stdout|file|kafka|kinesis" ).withRequiredArg();
		parser.accepts( "output_file", "output file for 'file' producer" ).withRequiredArg();

		parser.accepts( "producer_partition_by", "database|table|primary_key|column, kafka/kinesis producers will partition by this value").withRequiredArg();
		parser.accepts( "producer_partition_columns", "with producer_partition_by=column, partition by the value of these columns.  comma separated.");
		parser.accepts( "producer_partition_by_fallback", "database|table|primary_key, fallback to this value when when sing 'column' partitioning and the columns are not present in the row").withRequiredArg();

		parser.accepts( "kafka_partition_by", "[deprecated]").withRequiredArg();
		parser.accepts( "kafka_partition_columns", "[deprecated]").withRequiredArg();
		parser.accepts( "kafka_partition_by_fallback", "[deprecated]").withRequiredArg();
		parser.accepts( "kafka.bootstrap.servers", "at least one kafka server, formatted as HOST:PORT[,HOST:PORT]" ).withRequiredArg();
		parser.accepts( "kafka_partition_hash", "default|murmur3, hash function for partitioning").withRequiredArg();
		parser.accepts( "kafka_topic", "optionally provide a topic name to push to. default: maxwell").withOptionalArg();
		parser.accepts( "kafka_key_format", "how to format the kafka key; array|hash").withOptionalArg();
		parser.accepts( "kafka_version", "switch to kafka 0.8, 0.10 or 0.10.1 producer (from 0.9)");

		parser.accepts( "kinesis_stream", "kinesis stream name").withOptionalArg();

		parser.accepts( "__separator_4" );

		parser.accepts( "output_binlog_position", "produced records include binlog position; [true|false]. default: false" ).withOptionalArg();
		parser.accepts( "output_commit_info", "produced records include commit and xid; [true|false]. default: true" ).withOptionalArg();
		parser.accepts( "output_nulls", "produced records include fields with NULL values [true|false]. default: true" ).withOptionalArg();
		parser.accepts( "output_server_id", "produced records include server_id; [true|false]. default: false" ).withOptionalArg();
		parser.accepts( "output_thread_id", "produced records include thread_id; [true|false]. default: false" ).withOptionalArg();
		parser.accepts( "output_ddl", "produce DDL records to ddl_kafka_topic [true|false]. default: false" ).withOptionalArg();
<<<<<<< HEAD
		parser.accepts( "ddl_kafka_topic", "optionally provide a topic name to push DDL records to. default: kafka_topic").withOptionalArg();
		parser.accepts( "schema_mapping_uri", "some awesome doc").withOptionalArg(); // TODO
=======
		parser.accepts( "ddl_kafka_topic", "optionally provide an alternate topic to push DDL records to. default: kafka_topic").withOptionalArg();
>>>>>>> b02c0069

		parser.accepts( "__separator_5" );

		parser.accepts( "bootstrapper", "bootstrapper type: async|sync|none. default: async" ).withRequiredArg();

		parser.accepts( "__separator_6" );

		parser.accepts( "replica_server_id", "server_id that maxwell reports to the master.  See docs for full explanation.").withRequiredArg();
		parser.accepts( "client_id", "unique identifier for this maxwell replicator").withRequiredArg();
		parser.accepts( "schema_database", "database name for maxwell state (schema and binlog position)").withRequiredArg();
		parser.accepts( "max_schemas", "deprecated.").withOptionalArg();
		parser.accepts( "init_position", "initial binlog position, given as BINLOG_FILE:POSITION").withRequiredArg();
		parser.accepts( "replay", "replay mode, don't store any information to the server");
		parser.accepts( "master_recovery", "(experimental) enable master position recovery code");

		parser.accepts( "__separator_7" );

		parser.accepts( "include_dbs", "include these databases, formatted as include_dbs=db1,db2").withOptionalArg();
		parser.accepts( "exclude_dbs", "exclude these databases, formatted as exclude_dbs=db1,db2").withOptionalArg();
		parser.accepts( "include_tables", "include these tables, formatted as include_tables=db1,db2").withOptionalArg();
		parser.accepts( "exclude_tables", "exclude these tables, formatted as exclude_tables=tb1,tb2").withOptionalArg();
		parser.accepts( "exclude_columns", "exclude these columns, formatted as exclude_columns=col1,col2" ).withOptionalArg();
		parser.accepts( "blacklist_dbs", "ignore data AND schema changes to these databases, formatted as blacklist_dbs=db1,db2. See the docs for details before setting this!").withOptionalArg();
		parser.accepts( "blacklist_tables", "ignore data AND schema changes to these tables, formatted as blacklist_tables=tb1,tb2. See the docs for details before setting this!").withOptionalArg();

		parser.accepts( "__separator_8" );

		parser.accepts( "help", "display help").forHelp();

		BuiltinHelpFormatter helpFormatter = new BuiltinHelpFormatter(200, 4) {
			@Override
			public String format(Map<String, ? extends OptionDescriptor> options) {
				this.addRows(options.values());
				String output = this.formattedHelpOutput();
				output = output.replaceAll("--__separator_.*", "");

				Pattern deprecated = Pattern.compile("^.*\\[deprecated\\].*\\n", Pattern.MULTILINE);
				return deprecated.matcher(output).replaceAll("");
			}
		};

		parser.formatHelpWith(helpFormatter);
		return parser;
	}

	private String parseLogLevel(String level) {
		level = level.toLowerCase();
		if ( !( level.equals("debug") || level.equals("info") || level.equals("warn") || level.equals("error")))
			usageForOptions("unknown log level: " + level, "--log_level");
		return level;
	}


	private String fetchOption(String name, OptionSet options, Properties properties, String defaultVal) {
		if ( options != null && options.has(name) )
			return (String) options.valueOf(name);
		else if ( (properties != null) && properties.containsKey(name) )
			return properties.getProperty(name);
		else
			return defaultVal;
	}


	private boolean fetchBooleanOption(String name, OptionSet options, Properties properties, boolean defaultVal) {
		if ( options != null && options.has(name) ) {
			if ( !options.hasArgument(name) )
				return true;
			else
				return Boolean.valueOf((String) options.valueOf(name));
		} else if ( (properties != null) && properties.containsKey(name) )
			return Boolean.valueOf(properties.getProperty(name));
		else
			return defaultVal;
	}

	private Long fetchLongOption(String name, OptionSet options, Properties properties, Long defaultVal) {
		String strOption = fetchOption(name, options, properties, null);
		if ( strOption == null )
			return defaultVal;
		else {
			try {
				return Long.valueOf(strOption);
			} catch ( NumberFormatException e ) {
				usageForOptions("Invalid value for " + name + ", integer required", "--" + name);
			}
			return null; // unreached
		}
	}


	private MaxwellMysqlConfig parseMysqlConfig(String prefix, OptionSet options, Properties properties) {
		MaxwellMysqlConfig config = new MaxwellMysqlConfig();
		config.host     = fetchOption(prefix + "host", options, properties, null);
		config.password = fetchOption(prefix + "password", options, properties, null);
		config.user     = fetchOption(prefix + "user", options, properties, null);
		config.port     = Integer.valueOf(fetchOption(prefix + "port", options, properties, "3306"));
		config.setJDBCOptions(fetchOption(prefix + "jdbc_options", options, properties, null));
		return config;
	}

	private void parse(String [] argv) {
		OptionSet options = buildOptionParser().parse(argv);

		Properties properties;

		if (options.has("config")) {
			properties = parseFile((String) options.valueOf("config"), true);
		} else {
			properties = parseFile(DEFAULT_CONFIG_FILE, false);
		}

		if (options.has("help"))
			usage("Help for Maxwell:");

		setup(options, properties);
	}

	private void setup(OptionSet options, Properties properties) {
		this.log_level = fetchOption("log_level", options, properties, null);

		this.maxwellMysql       = parseMysqlConfig("", options, properties);
		this.replicationMysql   = parseMysqlConfig("replication_", options, properties);
		this.shykoMode          = fetchBooleanOption("binlog_connector", options, properties, System.getenv("SHYKO_MODE") != null);

		this.databaseName       = fetchOption("schema_database", options, properties, "maxwell");
		this.maxwellMysql.database = this.databaseName;

		this.producerType       = fetchOption("producer", options, properties, "stdout");
		this.bootstrapperType   = fetchOption("bootstrapper", options, properties, "async");
		this.clientID           = fetchOption("client_id", options, properties, "maxwell");
		this.replicaServerID    = fetchLongOption("replica_server_id", options, properties, 6379L);

		this.kafkaTopic         	= fetchOption("kafka_topic", options, properties, "maxwell");
		this.kafkaKeyFormat     	= fetchOption("kafka_key_format", options, properties, "hash");
		this.kafkaPartitionKey  	= fetchOption("kafka_partition_by", options, properties, null);
		this.kafkaPartitionColumns  = fetchOption("kafka_partition_columns", options, properties, null);
		this.kafkaPartitionFallback = fetchOption("kafka_partition_by_fallback", options, properties, null);

		this.kafkaPartitionHash 	= fetchOption("kafka_partition_hash", options, properties, "default");
		this.ddlKafkaTopic 		    = fetchOption("ddl_kafka_topic", options, properties, this.kafkaTopic);
		this.schemaMappingURI 		= fetchOption("schema_mapping_uri", options, properties, null);

		String kafkaBootstrapServers = fetchOption("kafka.bootstrap.servers", options, properties, null);
		if ( kafkaBootstrapServers != null )
			this.kafkaProperties.setProperty("bootstrap.servers", kafkaBootstrapServers);

		if ( properties != null ) {
			for (Enumeration<Object> e = properties.keys(); e.hasMoreElements(); ) {
				String k = (String) e.nextElement();
				if (k.startsWith("kafka.")) {
					if (k.equals("kafka.bootstrap.servers") && kafkaBootstrapServers != null)
						continue; // don't override command line bootstrap servers with config files'

					this.kafkaProperties.setProperty(k.replace("kafka.", ""), properties.getProperty(k));
				}
			}
		}

		this.producerPartitionKey = fetchOption("producer_partition_by", options, properties, "database");
		this.producerPartitionColumns = fetchOption("producer_partition_columns", options, properties, null);
		this.producerPartitionFallback = fetchOption("producer_partition_by_fallback", options, properties, null);

		if(this.kafkaPartitionKey != null && !this.kafkaPartitionKey.equals("database")) {
			LOGGER.warn("kafka_partition_by is deprecated, please use producer_partition_by");
			this.producerPartitionKey = this.kafkaPartitionKey;
		}

		if(this.kafkaPartitionColumns != null) {
			LOGGER.warn("kafka_partition_columns is deprecated, please use producer_partition_columns");
			this.producerPartitionColumns = this.kafkaPartitionColumns;
		}

		if(this.kafkaPartitionFallback != null) {
			LOGGER.warn("kafka_partition_by_fallback is deprecated, please use producer_partition_by_fallback");
			this.producerPartitionFallback = this.kafkaPartitionFallback;
		}

		this.kinesisStream  = fetchOption("kinesis_stream", options, properties, null);
		this.kinesisMd5Keys = fetchBooleanOption("kinesis_md5_keys", options, properties, false);

		this.outputFile         = fetchOption("output_file", options, properties, null);

		this.includeDatabases   = fetchOption("include_dbs", options, properties, null);
		this.excludeDatabases   = fetchOption("exclude_dbs", options, properties, null);
		this.includeTables      = fetchOption("include_tables", options, properties, null);
		this.excludeTables      = fetchOption("exclude_tables", options, properties, null);
		this.blacklistDatabases = fetchOption("blacklist_dbs", options, properties, null);
		this.blacklistTables    = fetchOption("blacklist_tables", options, properties, null);

		if ( options != null && options.has("init_position")) {
			String initPosition = (String) options.valueOf("init_position");
			String[] initPositionSplit = initPosition.split(":");

			if (initPositionSplit.length != 2)
				usageForOptions("Invalid init_position: " + initPosition, "--init_position");

			Long pos = 0L;
			try {
				pos = Long.valueOf(initPositionSplit[1]);
			} catch (NumberFormatException e) {
				usageForOptions("Invalid init_position: " + initPosition, "--init_position");
			}

			this.initPosition = new BinlogPosition(pos, initPositionSplit[0]);
		}

		this.replayMode =     fetchBooleanOption("replay", options, null, false);
		this.masterRecovery = fetchBooleanOption("master_recovery", options, properties, false);

		this.outputConfig = new MaxwellOutputConfig();
		outputConfig.includesBinlogPosition = fetchBooleanOption("output_binlog_position", options, properties, false);
		outputConfig.includesCommitInfo = fetchBooleanOption("output_commit_info", options, properties, true);
		outputConfig.includesNulls = fetchBooleanOption("output_nulls", options, properties, true);
		outputConfig.includesServerId = fetchBooleanOption("output_server_id", options, properties, false);
		outputConfig.includesThreadId = fetchBooleanOption("output_thread_id", options, properties, false);
		outputConfig.outputDDL	= fetchBooleanOption("output_ddl", options, properties, false);
		this.excludeColumns     = fetchOption("exclude_columns", options, properties, null);

		if ( this.excludeColumns != null ) {
			for ( String s : this.excludeColumns.split(",") ) {
				try {
					outputConfig.excludeColumns.add(compileStringToPattern(s));
				} catch ( MaxwellInvalidFilterException e ) {
					usage("invalid exclude_columns: '" + this.excludeColumns + "': " + e.getMessage());
				}
			}
		}
	}

	private Properties parseFile(String filename, Boolean abortOnMissing) {
		Properties p = readPropertiesFile(filename, abortOnMissing);

		if ( p == null )
			p = new Properties();

		return p;
	}

	public void validate() {
		if ( this.producerType.equals("kafka") ) {
			if ( !this.kafkaProperties.containsKey("bootstrap.servers") ) {
				usageForOptions("You must specify kafka.bootstrap.servers for the kafka producer!", "kafka");
			}

			if ( this.kafkaPartitionHash == null ) {
				this.kafkaPartitionHash = "default";
			} else if ( !this.kafkaPartitionHash.equals("default")
					&& !this.kafkaPartitionHash.equals("murmur3") ) {
				usageForOptions("please specify --kafka_partition_hash=default|murmur3", "kafka_partition_hash");
			}

			if ( this.kafkaPartitionKey == null ) {
				this.kafkaPartitionKey = "database";
			} else if ( !this.kafkaPartitionKey.equals("database")
					&& !this.kafkaPartitionKey.equals("table")
					&& !this.kafkaPartitionKey.equals("primary_key")
					&& !this.kafkaPartitionKey.equals("column") ) {
				usageForOptions("please specify --kafka_partition_by=database|table|primary_key|column", "kafka_partition_by");
			} else if ( this.kafkaPartitionKey.equals("column") && StringUtils.isEmpty(this.kafkaPartitionColumns) ) {
				usageForOptions("please specify --kafka_partition_columns=column1 when using kafka_partition_by=column", "kafka_partition_columns");
			} else if ( this.kafkaPartitionKey.equals("column") && StringUtils.isEmpty(this.kafkaPartitionFallback) ) {
				usageForOptions("please specify --kafka_partition_by_fallback=[database, table, primary_key] when using kafka_partition_by=column", "kafka_partition_by_fallback");
			}

			if ( !this.kafkaKeyFormat.equals("hash") && !this.kafkaKeyFormat.equals("array") )
				usageForOptions("invalid kafka_key_format: " + this.kafkaKeyFormat, "kafka_key_format");

		} else if ( this.producerType.equals("file")
				&& this.outputFile == null) {
			usageForOptions("please specify --output_file=FILE to use the file producer", "--producer", "--output_file");
		} else if ( this.producerType.equals("kinesis") && this.kinesisStream == null) {
			usageForOptions("please specify a stream name for kinesis", "kinesis_stream");
		}

		if ( !this.bootstrapperType.equals("async")
				&& !this.bootstrapperType.equals("sync")
				&& !this.bootstrapperType.equals("none") ) {
			usageForOptions("please specify --bootstrapper=async|sync|none", "--bootstrapper");
		}

		if ( this.maxwellMysql.host == null ) {
			LOGGER.warn("maxwell mysql host not specified, defaulting to localhost");
			this.maxwellMysql.host = "localhost";
		}

		if ( this.replicationMysql.host != null && !this.bootstrapperType.equals("none") ) {
			LOGGER.warn("disabling bootstrapping; not available when using a separate replication host.");
			this.bootstrapperType = "none";
		}

		if ( this.replicationMysql.host == null
				|| this.replicationMysql.user == null ) {

			if (this.replicationMysql.host != null
					|| this.replicationMysql.user != null
					|| this.replicationMysql.password != null) {
				usageForOptions("Please specify all of: replication_host, replication_user, replication_password", "--replication");
			}

			this.replicationMysql = new MaxwellMysqlConfig(
				this.maxwellMysql.host,
				this.maxwellMysql.port,
				null,
				this.maxwellMysql.user,
				this.maxwellMysql.password
			);

			this.replicationMysql.jdbcOptions = this.maxwellMysql.jdbcOptions;
		}

		try {
			this.filter = new MaxwellFilter(
					includeDatabases,
					excludeDatabases,
					includeTables,
					excludeTables,
					blacklistDatabases,
					blacklistTables
			);
		} catch (MaxwellInvalidFilterException e) {
			usage("Invalid filter options: " + e.getLocalizedMessage());
		}
	}

	public Properties getKafkaProperties() {
		return this.kafkaProperties;
	}

	public static Pattern compileStringToPattern(String name) throws MaxwellInvalidFilterException {
		name = name.trim();
		if ( name.startsWith("/") ) {
			if ( !name.endsWith("/") ) {
				throw new MaxwellInvalidFilterException("Invalid regular expression: " + name);
			}
			return Pattern.compile(name.substring(1, name.length() - 1));
		} else {
			return Pattern.compile("^" + name + "$");
		}
	}
}<|MERGE_RESOLUTION|>--- conflicted
+++ resolved
@@ -124,12 +124,8 @@
 		parser.accepts( "output_server_id", "produced records include server_id; [true|false]. default: false" ).withOptionalArg();
 		parser.accepts( "output_thread_id", "produced records include thread_id; [true|false]. default: false" ).withOptionalArg();
 		parser.accepts( "output_ddl", "produce DDL records to ddl_kafka_topic [true|false]. default: false" ).withOptionalArg();
-<<<<<<< HEAD
-		parser.accepts( "ddl_kafka_topic", "optionally provide a topic name to push DDL records to. default: kafka_topic").withOptionalArg();
-		parser.accepts( "schema_mapping_uri", "some awesome doc").withOptionalArg(); // TODO
-=======
 		parser.accepts( "ddl_kafka_topic", "optionally provide an alternate topic to push DDL records to. default: kafka_topic").withOptionalArg();
->>>>>>> b02c0069
+		parser.accepts( "schema_mapping_uri", "the uri where schemas can be found").withOptionalArg(); // TODO
 
 		parser.accepts( "__separator_5" );
 

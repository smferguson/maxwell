--- conflicted
+++ resolved
@@ -16,33 +16,22 @@
 replica_server_id              | LONG                                | unique numeric identifier for this maxwell instance | 6379 (see notes)
 master_recovery                | BOOLEAN                             | enable experimental master recovery code            | false
 &nbsp;
-<<<<<<< HEAD
---producer PRODUCER                           | what type of producer to use: [stdout, kafka, file, profiler] | stdout
---output_file                                 | if using the file producer, write JSON rows to this path |
---kafka.bootstrap.servers                     | list of kafka brokers, listed as HOST:PORT[,HOST:PORT] |
---kafka_partition_hash                        | which hash function to use: [default, murmur3] | default
---kafka_partition_by                          | what fields to hash for partition key: [database, table, primary_key] | database
---kafka_topic                                 | kafka topic to write to. static string or variable replacement |  namespace_ddl_%{database}_%{table}
---ddl_kafka_topic                             | kafka topic to write schema change records to. static string or variable replacement | kafka_topic | namespace_ddl_%{database}_%{table}
---kafka0.8                                    | run maxwell with kafka producer 0.8 (instead of the 0.9)
-=======
 replication_host               | STRING                              | mysql host to replicate from.  Only specify if different from `host` (see notes) | *schema-store host*
 replication_password           | STRING                              | password on replication server | (none)
 replication_port               | INT                                 | port on replication server | 3306
 replication_user               | STRING                              | user on replication server |
->>>>>>> f9eebb51
 &nbsp;
 **producer options**
 producer                       | [stdout┃kafka┃file┃profiler]        | type of producer to use                             | stdout
 output_file                    | STRING                              | output file for `file` producer                     |
 &nbsp;
 kafka.bootstrap.servers        | STRING                              | kafka brokers, given as `HOST:PORT[,HOST:PORT]`     |
-kafka_topic                    | STRING                              | kafka topic to write to.                            | maxwell
+kafka_topic                    | STRING                              | kafka topic to write to. static string or variable replacement                            | namespace_ddl_%{database}_%{table}
 kafka_partition_by             | [database┃table┃primary_key┃column] | input to kafka partition function                   | database
 kafka_partition_columns        | STRING                              | if partitioning by 'column', a comma separated list of columns |
 kafka_partition_by_fallback    | [database┃table┃primary_key]        | required when kafka_partition_by=column.  Used when the column is missing |
 kafka_partition_hash           | [default┃murmur3]                   | hash function to use when hoosing kafka partition   | default
-ddl_kafka_topic                | STRING                              | if output_ddl is true, kafka topic to write DDL changes to | *kafka_topic*
+ddl_kafka_topic                | STRING                              | if output_ddl is true, kafka topic to write DDL changes to. the topic is a static string or variable replacement | namespace_ddl_%{database}_%{table}
 kafka0.8                       | BOOLEAN                             | run maxwell with kafka producer 0.8 (instead of the 0.9) |
 **formatting**
 output_binlog_position         | BOOLEAN                             | should produced records include binlog position     | false
